--- conflicted
+++ resolved
@@ -824,9 +824,6 @@
             # query telescope
             self.telescope.get_focus(telescope_interface)
             # assign values
-<<<<<<< HEAD
-            _pos = telescope_interface.get_output_value('pos')
-=======
             pos = telescope_interface.get_output_value('pos')
             return pos
         except Exception as e:
@@ -836,10 +833,8 @@
     def get_focus(self, command, user):
         try:
             pos = self._get_focus()
-            self.logger.error('pos=%d' % pos)
->>>>>>> 9c95a673
-            # send output to Slack
-            self.slack.send_message('Focus position is %d.' % _pos)
+            # send output to Slack
+            self.slack.send_message('Focus position is %d.' % pos)
         except Exception as e:
             self.handle_error(command.group(0), 'Exception (%s).' % e)
 
@@ -860,16 +855,6 @@
     def _set_focus(self, pos):
         try:
             telescope_interface = TelescopeInterface('set_focus')
-<<<<<<< HEAD
-            # assign values
-            _pos = int(command.group(1))
-            telescope_interface.set_input_value('pos', _pos)
-            # create a command that applies the specified values
-            self.telescope.set_focus(telescope_interface)
-            # send output to Slack
-            _pos = telescope_interface.get_output_value('pos')
-            self.slack.send_message('Focus position is %d.' % _pos)
-=======
             telescope_interface.set_input_value('pos', pos)
             # create a command that applies the specified values
             self.telescope.set_focus(telescope_interface)
@@ -886,7 +871,6 @@
             pos = self._set_focus(int(command.group(1)))
             # send output to Slack
             self.slack.send_message('Focus position is %d.' % pos)
->>>>>>> 9c95a673
         except Exception as e:
             self.handle_error(command.group(0), 'Exception (%s).' % e)
 
